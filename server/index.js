// Load environment variables from .env file
import fs from 'fs';
import path from 'path';
import { fileURLToPath } from 'url';
import { dirname } from 'path';

const __filename = fileURLToPath(import.meta.url);
const __dirname = dirname(__filename);

try {
  const envPath = path.join(__dirname, '../.env');
  const envFile = fs.readFileSync(envPath, 'utf8');
  envFile.split('\n').forEach(line => {
    const trimmedLine = line.trim();
    if (trimmedLine && !trimmedLine.startsWith('#')) {
      const [key, ...valueParts] = trimmedLine.split('=');
      if (key && valueParts.length > 0 && !process.env[key]) {
        process.env[key] = valueParts.join('=').trim();
      }
    }
  });
} catch (e) {
  console.log('No .env file found or error reading it:', e.message);
}

console.log('PORT from env:', process.env.PORT);

import express from 'express';
import { WebSocketServer } from 'ws';
import http from 'http';
import cors from 'cors';
import { promises as fsPromises } from 'fs';
import { spawn } from 'child_process';
import os from 'os';
import pty from 'node-pty';
import fetch from 'node-fetch';
import mime from 'mime-types';

import { getProjects, getSessions, getSessionMessages, renameProject, deleteSession, deleteProject, addProjectManually, extractProjectDirectory, clearProjectDirectoryCache } from './projects.js';
import { spawnClaude, abortClaudeSession } from './claude-cli.js';
import gitRoutes from './routes/git.js';
import authRoutes from './routes/auth.js';
import mcpRoutes from './routes/mcp.js';
import { initializeDatabase } from './database/db.js';
import { validateApiKey, authenticateToken, authenticateWebSocket } from './middleware/auth.js';

// File system watcher for projects folder
let projectsWatcher = null;
const connectedClients = new Set();

// Setup file system watcher for Claude projects folder using chokidar
async function setupProjectsWatcher() {
  const chokidar = (await import('chokidar')).default;
  const claudeProjectsPath = path.join(process.env.HOME, '.claude', 'projects');
  
  if (projectsWatcher) {
    projectsWatcher.close();
  }
  
  try {
    // Initialize chokidar watcher with optimized settings
    projectsWatcher = chokidar.watch(claudeProjectsPath, {
      ignored: [
        '**/node_modules/**',
        '**/.git/**',
        '**/dist/**',
        '**/build/**',
        '**/*.tmp',
        '**/*.swp',
        '**/.DS_Store'
      ],
      persistent: true,
      ignoreInitial: true, // Don't fire events for existing files on startup
      followSymlinks: false,
      depth: 10, // Reasonable depth limit
      awaitWriteFinish: {
        stabilityThreshold: 100, // Wait 100ms for file to stabilize
        pollInterval: 50
      }
    });
    
    // Debounce function to prevent excessive notifications
    let debounceTimer;
    const debouncedUpdate = async (eventType, filePath) => {
      clearTimeout(debounceTimer);
      debounceTimer = setTimeout(async () => {
        try {
          
          // Clear project directory cache when files change
          clearProjectDirectoryCache();
          
          // Get updated projects list
          const updatedProjects = await getProjects();
          
          // Notify all connected clients about the project changes
          const updateMessage = JSON.stringify({
            type: 'projects_updated',
            projects: updatedProjects,
            timestamp: new Date().toISOString(),
            changeType: eventType,
            changedFile: path.relative(claudeProjectsPath, filePath)
          });
          
          connectedClients.forEach(client => {
            if (client.readyState === client.OPEN) {
              client.send(updateMessage);
            }
          });
          
        } catch (error) {
          console.error('❌ Error handling project changes:', error);
        }
      }, 300); // 300ms debounce (slightly faster than before)
    };
    
    // Set up event listeners
    projectsWatcher
      .on('add', (filePath) => debouncedUpdate('add', filePath))
      .on('change', (filePath) => debouncedUpdate('change', filePath))
      .on('unlink', (filePath) => debouncedUpdate('unlink', filePath))
      .on('addDir', (dirPath) => debouncedUpdate('addDir', dirPath))
      .on('unlinkDir', (dirPath) => debouncedUpdate('unlinkDir', dirPath))
      .on('error', (error) => {
        console.error('❌ Chokidar watcher error:', error);
      })
      .on('ready', () => {
      });
    
  } catch (error) {
    console.error('❌ Failed to setup projects watcher:', error);
  }
}

<<<<<<< HEAD
// Get the first non-localhost IP address
=======
>>>>>>> 23f5fc35

const app = express();
const server = http.createServer(app);

// Single WebSocket server that handles both paths
const wss = new WebSocketServer({ 
  server,
  verifyClient: (info) => {
    console.log('WebSocket connection attempt to:', info.req.url);
    
    // Extract token from query parameters or headers
    const url = new URL(info.req.url, 'http://localhost');
    const token = url.searchParams.get('token') || 
                  info.req.headers.authorization?.split(' ')[1];
    
    // Verify token
    const user = authenticateWebSocket(token);
    if (!user) {
      console.log('❌ WebSocket authentication failed');
      return false;
    }
    
    // Store user info in the request for later use
    info.req.user = user;
    console.log('✅ WebSocket authenticated for user:', user.username);
    return true;
  }
});

app.use(cors());
app.use(express.json());

// Optional API key validation (if configured)
app.use('/api', validateApiKey);

// Authentication routes (public)
app.use('/api/auth', authRoutes);

// Git API Routes (protected)
app.use('/api/git', authenticateToken, gitRoutes);

// MCP API Routes (protected)
app.use('/api/mcp', authenticateToken, mcpRoutes);

// Static files served after API routes
app.use(express.static(path.join(__dirname, '../dist')));

// API Routes (protected)
app.get('/api/config', authenticateToken, (req, res) => {
<<<<<<< HEAD
  // Always use the server's actual IP and port for WebSocket connections
const host = req.headers.host || `${req.hostname}:${PORT}`;
=======
  const host = req.headers.host || `${req.hostname}:${PORT}`;
>>>>>>> 23f5fc35
  const protocol = req.protocol === 'https' || req.get('x-forwarded-proto') === 'https' ? 'wss' : 'ws';
  
  console.log('Config API called - Returning host:', host, 'Protocol:', protocol);
  
  res.json({
    serverPort: PORT,
    wsUrl: `${protocol}://${host}`
  });
});

app.get('/api/projects', authenticateToken, async (req, res) => {
  try {
    const projects = await getProjects();
    res.json(projects);
  } catch (error) {
    res.status(500).json({ error: error.message });
  }
});

app.get('/api/projects/:projectName/sessions', authenticateToken, async (req, res) => {
  try {
    const { limit = 5, offset = 0 } = req.query;
    const result = await getSessions(req.params.projectName, parseInt(limit), parseInt(offset));
    res.json(result);
  } catch (error) {
    res.status(500).json({ error: error.message });
  }
});

// Get messages for a specific session
app.get('/api/projects/:projectName/sessions/:sessionId/messages', authenticateToken, async (req, res) => {
  try {
    const { projectName, sessionId } = req.params;
    const messages = await getSessionMessages(projectName, sessionId);
    res.json({ messages });
  } catch (error) {
    res.status(500).json({ error: error.message });
  }
});

// Rename project endpoint
app.put('/api/projects/:projectName/rename', authenticateToken, async (req, res) => {
  try {
    const { displayName } = req.body;
    await renameProject(req.params.projectName, displayName);
    res.json({ success: true });
  } catch (error) {
    res.status(500).json({ error: error.message });
  }
});

// Delete session endpoint
app.delete('/api/projects/:projectName/sessions/:sessionId', authenticateToken, async (req, res) => {
  try {
    const { projectName, sessionId } = req.params;
    await deleteSession(projectName, sessionId);
    res.json({ success: true });
  } catch (error) {
    res.status(500).json({ error: error.message });
  }
});

// Delete project endpoint (only if empty)
app.delete('/api/projects/:projectName', authenticateToken, async (req, res) => {
  try {
    const { projectName } = req.params;
    await deleteProject(projectName);
    res.json({ success: true });
  } catch (error) {
    res.status(500).json({ error: error.message });
  }
});

// Create project endpoint
app.post('/api/projects/create', authenticateToken, async (req, res) => {
  try {
    const { path: projectPath } = req.body;
    
    if (!projectPath || !projectPath.trim()) {
      return res.status(400).json({ error: 'Project path is required' });
    }
    
    const project = await addProjectManually(projectPath.trim());
    res.json({ success: true, project });
  } catch (error) {
    console.error('Error creating project:', error);
    res.status(500).json({ error: error.message });
  }
});

// Read file content endpoint
app.get('/api/projects/:projectName/file', authenticateToken, async (req, res) => {
  try {
    const { projectName } = req.params;
    const { filePath } = req.query;
    
    console.log('📄 File read request:', projectName, filePath);
    
    // Using fsPromises from import
    
    // Security check - ensure the path is safe and absolute
    if (!filePath || !path.isAbsolute(filePath)) {
      return res.status(400).json({ error: 'Invalid file path' });
    }
    
    const content = await fsPromises.readFile(filePath, 'utf8');
    res.json({ content, path: filePath });
  } catch (error) {
    console.error('Error reading file:', error);
    if (error.code === 'ENOENT') {
      res.status(404).json({ error: 'File not found' });
    } else if (error.code === 'EACCES') {
      res.status(403).json({ error: 'Permission denied' });
    } else {
      res.status(500).json({ error: error.message });
    }
  }
});

// Serve binary file content endpoint (for images, etc.)
app.get('/api/projects/:projectName/files/content', authenticateToken, async (req, res) => {
  try {
    const { projectName } = req.params;
    const { path: filePath } = req.query;
    
    console.log('🖼️ Binary file serve request:', projectName, filePath);
    
    // Using fs from import
    // Using mime from import
    
    // Security check - ensure the path is safe and absolute
    if (!filePath || !path.isAbsolute(filePath)) {
      return res.status(400).json({ error: 'Invalid file path' });
    }
    
    // Check if file exists
    try {
      await fsPromises.access(filePath);
    } catch (error) {
      return res.status(404).json({ error: 'File not found' });
    }
    
    // Get file extension and set appropriate content type
    const mimeType = mime.lookup(filePath) || 'application/octet-stream';
    res.setHeader('Content-Type', mimeType);
    
    // Stream the file
    const fileStream = fs.createReadStream(filePath);
    fileStream.pipe(res);
    
    fileStream.on('error', (error) => {
      console.error('Error streaming file:', error);
      if (!res.headersSent) {
        res.status(500).json({ error: 'Error reading file' });
      }
    });
    
  } catch (error) {
    console.error('Error serving binary file:', error);
    if (!res.headersSent) {
      res.status(500).json({ error: error.message });
    }
  }
});

// Save file content endpoint
app.put('/api/projects/:projectName/file', authenticateToken, async (req, res) => {
  try {
    const { projectName } = req.params;
    const { filePath, content } = req.body;
    
    console.log('💾 File save request:', projectName, filePath);
    
    // Using fsPromises from import
    
    // Security check - ensure the path is safe and absolute
    if (!filePath || !path.isAbsolute(filePath)) {
      return res.status(400).json({ error: 'Invalid file path' });
    }
    
    if (content === undefined) {
      return res.status(400).json({ error: 'Content is required' });
    }
    
    // Create backup of original file
    try {
      const backupPath = filePath + '.backup.' + Date.now();
      await fsPromises.copyFile(filePath, backupPath);
      console.log('📋 Created backup:', backupPath);
    } catch (backupError) {
      console.warn('Could not create backup:', backupError.message);
    }
    
    // Write the new content
    await fsPromises.writeFile(filePath, content, 'utf8');
    
    res.json({ 
      success: true, 
      path: filePath,
      message: 'File saved successfully' 
    });
  } catch (error) {
    console.error('Error saving file:', error);
    if (error.code === 'ENOENT') {
      res.status(404).json({ error: 'File or directory not found' });
    } else if (error.code === 'EACCES') {
      res.status(403).json({ error: 'Permission denied' });
    } else {
      res.status(500).json({ error: error.message });
    }
  }
});

app.get('/api/projects/:projectName/files', authenticateToken, async (req, res) => {
  try {
    
    // Using fsPromises from import
    
    // Use extractProjectDirectory to get the actual project path
    let actualPath;
    try {
      actualPath = await extractProjectDirectory(req.params.projectName);
    } catch (error) {
      console.error('Error extracting project directory:', error);
      // Fallback to simple dash replacement
      actualPath = req.params.projectName.replace(/-/g, '/');
    }
    
    // Check if path exists
    try {
      await fsPromises.access(actualPath);
    } catch (e) {
      return res.status(404).json({ error: `Project path not found: ${actualPath}` });
    }
    
    const files = await getFileTree(actualPath, 3, 0, true);
    const hiddenFiles = files.filter(f => f.name.startsWith('.'));
    res.json(files);
  } catch (error) {
    console.error('❌ File tree error:', error.message);
    res.status(500).json({ error: error.message });
  }
});

// WebSocket connection handler that routes based on URL path
wss.on('connection', (ws, request) => {
  const url = request.url;
  console.log('🔗 Client connected to:', url);
  
  // Parse URL to get pathname without query parameters
  const urlObj = new URL(url, 'http://localhost');
  const pathname = urlObj.pathname;
  
  if (pathname === '/shell') {
    handleShellConnection(ws);
  } else if (pathname === '/ws') {
    handleChatConnection(ws);
  } else {
    console.log('❌ Unknown WebSocket path:', pathname);
    ws.close();
  }
});

// Handle chat WebSocket connections
function handleChatConnection(ws) {
  console.log('💬 Chat WebSocket connected');
  
  // Add to connected clients for project updates
  connectedClients.add(ws);
  
  ws.on('message', async (message) => {
    try {
      const data = JSON.parse(message);
      
      if (data.type === 'claude-command') {
        console.log('💬 User message:', data.command || '[Continue/Resume]');
        console.log('📁 Project:', data.options?.projectPath || 'Unknown');
        console.log('🔄 Session:', data.options?.sessionId ? 'Resume' : 'New');
        await spawnClaude(data.command, data.options, ws);
      } else if (data.type === 'abort-session') {
        console.log('🛑 Abort session request:', data.sessionId);
        const success = abortClaudeSession(data.sessionId);
        ws.send(JSON.stringify({
          type: 'session-aborted',
          sessionId: data.sessionId,
          success
        }));
      }
    } catch (error) {
      console.error('❌ Chat WebSocket error:', error.message);
      ws.send(JSON.stringify({
        type: 'error',
        error: error.message
      }));
    }
  });
  
  ws.on('close', () => {
    console.log('🔌 Chat client disconnected');
    // Remove from connected clients
    connectedClients.delete(ws);
  });
}

// Handle shell WebSocket connections
function handleShellConnection(ws) {
  console.log('🐚 Shell client connected');
  let shellProcess = null;
  
  ws.on('message', async (message) => {
    try {
      const data = JSON.parse(message);
      console.log('📨 Shell message received:', data.type);
      
      if (data.type === 'init') {
        // Initialize shell with project path and session info
        const projectPath = data.projectPath || process.cwd();
        const sessionId = data.sessionId;
        const hasSession = data.hasSession;
        
        console.log('🚀 Starting shell in:', projectPath);
        console.log('📋 Session info:', hasSession ? `Resume session ${sessionId}` : 'New session');
        
        // First send a welcome message
        const welcomeMsg = hasSession ? 
          `\x1b[36mResuming Claude session ${sessionId} in: ${projectPath}\x1b[0m\r\n` :
          `\x1b[36mStarting new Claude session in: ${projectPath}\x1b[0m\r\n`;
        
        ws.send(JSON.stringify({
          type: 'output',
          data: welcomeMsg
        }));
        
        try {
          // Build shell command that changes to project directory first, then runs claude
          let claudeCommand = 'claude';
          
          if (hasSession && sessionId) {
            // Try to resume session, but with fallback to new session if it fails
            claudeCommand = `claude --resume ${sessionId} || claude`;
          }
          
          // Create shell command that cds to the project directory first
          const shellCommand = `cd "${projectPath}" && ${claudeCommand}`;
          
          console.log('🔧 Executing shell command:', shellCommand);
          
          // Start shell using PTY for proper terminal emulation
          shellProcess = pty.spawn('bash', ['-c', shellCommand], {
            name: 'xterm-256color',
            cols: 80,
            rows: 24,
            cwd: process.env.HOME || '/', // Start from home directory
            env: { 
              ...process.env,
              TERM: 'xterm-256color',
              COLORTERM: 'truecolor',
              FORCE_COLOR: '3',
              // Override browser opening commands to echo URL for detection
              BROWSER: 'echo "OPEN_URL:"'
            }
          });
          
          console.log('🟢 Shell process started with PTY, PID:', shellProcess.pid);
          
          // Handle data output
          shellProcess.onData((data) => {
            if (ws.readyState === ws.OPEN) {
              let outputData = data;
              
              // Check for various URL opening patterns
              const patterns = [
                // Direct browser opening commands
                /(?:xdg-open|open|start)\s+(https?:\/\/[^\s\x1b\x07]+)/g,
                // BROWSER environment variable override
                /OPEN_URL:\s*(https?:\/\/[^\s\x1b\x07]+)/g,
                // Git and other tools opening URLs
                /Opening\s+(https?:\/\/[^\s\x1b\x07]+)/gi,
                // General URL patterns that might be opened
                /Visit:\s*(https?:\/\/[^\s\x1b\x07]+)/gi,
                /View at:\s*(https?:\/\/[^\s\x1b\x07]+)/gi,
                /Browse to:\s*(https?:\/\/[^\s\x1b\x07]+)/gi
              ];
              
              patterns.forEach(pattern => {
                let match;
                while ((match = pattern.exec(data)) !== null) {
                  const url = match[1];
                  console.log('🔗 Detected URL for opening:', url);
                  
                  // Send URL opening message to client
                  ws.send(JSON.stringify({
                    type: 'url_open',
                    url: url
                  }));
                  
                  // Replace the OPEN_URL pattern with a user-friendly message
                  if (pattern.source.includes('OPEN_URL')) {
                    outputData = outputData.replace(match[0], `🌐 Opening in browser: ${url}`);
                  }
                }
              });
              
              // Send regular output
              ws.send(JSON.stringify({
                type: 'output',
                data: outputData
              }));
            }
          });
          
          // Handle process exit
          shellProcess.onExit((exitCode) => {
            console.log('🔚 Shell process exited with code:', exitCode.exitCode, 'signal:', exitCode.signal);
            if (ws.readyState === ws.OPEN) {
              ws.send(JSON.stringify({
                type: 'output',
                data: `\r\n\x1b[33mProcess exited with code ${exitCode.exitCode}${exitCode.signal ? ` (${exitCode.signal})` : ''}\x1b[0m\r\n`
              }));
            }
            shellProcess = null;
          });
          
        } catch (spawnError) {
          console.error('❌ Error spawning process:', spawnError);
          ws.send(JSON.stringify({
            type: 'output',
            data: `\r\n\x1b[31mError: ${spawnError.message}\x1b[0m\r\n`
          }));
        }
        
      } else if (data.type === 'input') {
        // Send input to shell process
        if (shellProcess && shellProcess.write) {
          try {
            shellProcess.write(data.data);
          } catch (error) {
            console.error('Error writing to shell:', error);
          }
        } else {
          console.warn('No active shell process to send input to');
        }
      } else if (data.type === 'resize') {
        // Handle terminal resize
        if (shellProcess && shellProcess.resize) {
          console.log('Terminal resize requested:', data.cols, 'x', data.rows);
          shellProcess.resize(data.cols, data.rows);
        }
      }
    } catch (error) {
      console.error('❌ Shell WebSocket error:', error.message);
      if (ws.readyState === ws.OPEN) {
        ws.send(JSON.stringify({
          type: 'output',
          data: `\r\n\x1b[31mError: ${error.message}\x1b[0m\r\n`
        }));
      }
    }
  });
  
  ws.on('close', () => {
    console.log('🔌 Shell client disconnected');
    if (shellProcess && shellProcess.kill) {
      console.log('🔴 Killing shell process:', shellProcess.pid);
      shellProcess.kill();
    }
  });
  
  ws.on('error', (error) => {
    console.error('❌ Shell WebSocket error:', error);
  });
}
// Audio transcription endpoint
app.post('/api/transcribe', authenticateToken, async (req, res) => {
  try {
    const multer = (await import('multer')).default;
    const upload = multer({ storage: multer.memoryStorage() });
    
    // Handle multipart form data
    upload.single('audio')(req, res, async (err) => {
      if (err) {
        return res.status(400).json({ error: 'Failed to process audio file' });
      }
      
      if (!req.file) {
        return res.status(400).json({ error: 'No audio file provided' });
      }
      
      const apiKey = process.env.OPENAI_API_KEY;
      if (!apiKey) {
        return res.status(500).json({ error: 'OpenAI API key not configured. Please set OPENAI_API_KEY in server environment.' });
      }
      
      try {
        // Create form data for OpenAI
        const FormData = (await import('form-data')).default;
        const formData = new FormData();
        formData.append('file', req.file.buffer, {
          filename: req.file.originalname,
          contentType: req.file.mimetype
        });
        formData.append('model', 'whisper-1');
        formData.append('response_format', 'json');
        formData.append('language', 'en');
        
        // Make request to OpenAI
        const response = await fetch('https://api.openai.com/v1/audio/transcriptions', {
          method: 'POST',
          headers: {
            'Authorization': `Bearer ${apiKey}`,
            ...formData.getHeaders()
          },
          body: formData
        });
        
        if (!response.ok) {
          const errorData = await response.json().catch(() => ({}));
          throw new Error(errorData.error?.message || `Whisper API error: ${response.status}`);
        }
        
        const data = await response.json();
        let transcribedText = data.text || '';
        
        // Check if enhancement mode is enabled
        const mode = req.body.mode || 'default';
        
        // If no transcribed text, return empty
        if (!transcribedText) {
          return res.json({ text: '' });
        }
        
        // If default mode, return transcribed text without enhancement
        if (mode === 'default') {
          return res.json({ text: transcribedText });
        }
        
        // Handle different enhancement modes
        try {
          const OpenAI = (await import('openai')).default;
          const openai = new OpenAI({ apiKey });
          
          let prompt, systemMessage, temperature = 0.7, maxTokens = 800;
          
          switch (mode) {
            case 'prompt':
              systemMessage = 'You are an expert prompt engineer who creates clear, detailed, and effective prompts.';
              prompt = `You are an expert prompt engineer. Transform the following rough instruction into a clear, detailed, and context-aware AI prompt.

Your enhanced prompt should:
1. Be specific and unambiguous
2. Include relevant context and constraints
3. Specify the desired output format
4. Use clear, actionable language
5. Include examples where helpful
6. Consider edge cases and potential ambiguities

Transform this rough instruction into a well-crafted prompt:
"${transcribedText}"

Enhanced prompt:`;
              break;
              
            case 'vibe':
            case 'instructions':
            case 'architect':
              systemMessage = 'You are a helpful assistant that formats ideas into clear, actionable instructions for AI agents.';
              temperature = 0.5; // Lower temperature for more controlled output
              prompt = `Transform the following idea into clear, well-structured instructions that an AI agent can easily understand and execute.

IMPORTANT RULES:
- Format as clear, step-by-step instructions
- Add reasonable implementation details based on common patterns
- Only include details directly related to what was asked
- Do NOT add features or functionality not mentioned
- Keep the original intent and scope intact
- Use clear, actionable language an agent can follow

Transform this idea into agent-friendly instructions:
"${transcribedText}"

Agent instructions:`;
              break;
              
            default:
              // No enhancement needed
              break;
          }
          
          // Only make GPT call if we have a prompt
          if (prompt) {
            const completion = await openai.chat.completions.create({
              model: 'gpt-4o-mini',
              messages: [
                { role: 'system', content: systemMessage },
                { role: 'user', content: prompt }
              ],
              temperature: temperature,
              max_tokens: maxTokens
            });
            
            transcribedText = completion.choices[0].message.content || transcribedText;
          }
          
        } catch (gptError) {
          console.error('GPT processing error:', gptError);
          // Fall back to original transcription if GPT fails
        }
        
        res.json({ text: transcribedText });
        
      } catch (error) {
        console.error('Transcription error:', error);
        res.status(500).json({ error: error.message });
      }
    });
  } catch (error) {
    console.error('Endpoint error:', error);
    res.status(500).json({ error: 'Internal server error' });
  }
});

// Image upload endpoint
app.post('/api/projects/:projectName/upload-images', authenticateToken, async (req, res) => {
  try {
    const multer = (await import('multer')).default;
    const path = (await import('path')).default;
    const fs = (await import('fs')).promises;
    const os = (await import('os')).default;
    
    // Configure multer for image uploads
    const storage = multer.diskStorage({
      destination: async (req, file, cb) => {
        const uploadDir = path.join(os.tmpdir(), 'claude-ui-uploads', String(req.user.id));
        await fs.mkdir(uploadDir, { recursive: true });
        cb(null, uploadDir);
      },
      filename: (req, file, cb) => {
        const uniqueSuffix = Date.now() + '-' + Math.round(Math.random() * 1E9);
        const sanitizedName = file.originalname.replace(/[^a-zA-Z0-9.-]/g, '_');
        cb(null, uniqueSuffix + '-' + sanitizedName);
      }
    });
    
    const fileFilter = (req, file, cb) => {
      const allowedMimes = ['image/jpeg', 'image/png', 'image/gif', 'image/webp', 'image/svg+xml'];
      if (allowedMimes.includes(file.mimetype)) {
        cb(null, true);
      } else {
        cb(new Error('Invalid file type. Only JPEG, PNG, GIF, WebP, and SVG are allowed.'));
      }
    };
    
    const upload = multer({
      storage,
      fileFilter,
      limits: {
        fileSize: 5 * 1024 * 1024, // 5MB
        files: 5
      }
    });
    
    // Handle multipart form data
    upload.array('images', 5)(req, res, async (err) => {
      if (err) {
        return res.status(400).json({ error: err.message });
      }
      
      if (!req.files || req.files.length === 0) {
        return res.status(400).json({ error: 'No image files provided' });
      }
      
      try {
        // Process uploaded images
        const processedImages = await Promise.all(
          req.files.map(async (file) => {
            // Read file and convert to base64
            const buffer = await fs.readFile(file.path);
            const base64 = buffer.toString('base64');
            const mimeType = file.mimetype;
            
            // Clean up temp file immediately
            await fs.unlink(file.path);
            
            return {
              name: file.originalname,
              data: `data:${mimeType};base64,${base64}`,
              size: file.size,
              mimeType: mimeType
            };
          })
        );
        
        res.json({ images: processedImages });
      } catch (error) {
        console.error('Error processing images:', error);
        // Clean up any remaining files
        await Promise.all(req.files.map(f => fs.unlink(f.path).catch(() => {})));
        res.status(500).json({ error: 'Failed to process images' });
      }
    });
  } catch (error) {
    console.error('Error in image upload endpoint:', error);
    res.status(500).json({ error: 'Internal server error' });
  }
});

// Serve React app for all other routes
app.get('*', (req, res) => {
  res.sendFile(path.join(__dirname, '../dist/index.html'));
});

// Helper function to convert permissions to rwx format
function permToRwx(perm) {
  const r = perm & 4 ? 'r' : '-';
  const w = perm & 2 ? 'w' : '-';
  const x = perm & 1 ? 'x' : '-';
  return r + w + x;
}

async function getFileTree(dirPath, maxDepth = 3, currentDepth = 0, showHidden = true) {
  // Using fsPromises from import
  const items = [];
  
  try {
    const entries = await fsPromises.readdir(dirPath, { withFileTypes: true });
    
    for (const entry of entries) {
      // Debug: log all entries including hidden files
   
      
      // Skip only heavy build directories
      if (entry.name === 'node_modules' || 
          entry.name === 'dist' || 
          entry.name === 'build') continue;
      
      const itemPath = path.join(dirPath, entry.name);
      const item = {
        name: entry.name,
        path: itemPath,
        type: entry.isDirectory() ? 'directory' : 'file'
      };
      
      // Get file stats for additional metadata
      try {
        const stats = await fsPromises.stat(itemPath);
        item.size = stats.size;
        item.modified = stats.mtime.toISOString();
        
        // Convert permissions to rwx format
        const mode = stats.mode;
        const ownerPerm = (mode >> 6) & 7;
        const groupPerm = (mode >> 3) & 7;
        const otherPerm = mode & 7;
        item.permissions = ((mode >> 6) & 7).toString() + ((mode >> 3) & 7).toString() + (mode & 7).toString();
        item.permissionsRwx = permToRwx(ownerPerm) + permToRwx(groupPerm) + permToRwx(otherPerm);
      } catch (statError) {
        // If stat fails, provide default values
        item.size = 0;
        item.modified = null;
        item.permissions = '000';
        item.permissionsRwx = '---------';
      }
      
      if (entry.isDirectory() && currentDepth < maxDepth) {
        // Recursively get subdirectories but limit depth
        try {
          // Check if we can access the directory before trying to read it
          await fsPromises.access(item.path, fs.constants.R_OK);
          item.children = await getFileTree(item.path, maxDepth, currentDepth + 1, showHidden);
        } catch (e) {
          // Silently skip directories we can't access (permission denied, etc.)
          item.children = [];
        }
      }
      
      items.push(item);
    }
  } catch (error) {
    // Only log non-permission errors to avoid spam
    if (error.code !== 'EACCES' && error.code !== 'EPERM') {
      console.error('Error reading directory:', error);
    }
  }
  
  return items.sort((a, b) => {
    if (a.type !== b.type) {
      return a.type === 'directory' ? -1 : 1;
    }
    return a.name.localeCompare(b.name);
  });
}

const PORT = process.env.PORT || 3000;

// Initialize database and start server
async function startServer() {
  try {
    // Initialize authentication database
    await initializeDatabase();
    console.log('✅ Database initialization skipped (testing)');
    
    server.listen(PORT, '0.0.0.0', async () => {
      console.log(`Claude Code UI server running on http://0.0.0.0:${PORT}`);
      
      // Start watching the projects folder for changes
      await setupProjectsWatcher(); // Re-enabled with better-sqlite3
    });
  } catch (error) {
    console.error('❌ Failed to start server:', error);
    process.exit(1);
  }
}

startServer();<|MERGE_RESOLUTION|>--- conflicted
+++ resolved
@@ -131,10 +131,6 @@
   }
 }
 
-<<<<<<< HEAD
-// Get the first non-localhost IP address
-=======
->>>>>>> 23f5fc35
 
 const app = express();
 const server = http.createServer(app);
@@ -184,12 +180,7 @@
 
 // API Routes (protected)
 app.get('/api/config', authenticateToken, (req, res) => {
-<<<<<<< HEAD
-  // Always use the server's actual IP and port for WebSocket connections
-const host = req.headers.host || `${req.hostname}:${PORT}`;
-=======
   const host = req.headers.host || `${req.hostname}:${PORT}`;
->>>>>>> 23f5fc35
   const protocol = req.protocol === 'https' || req.get('x-forwarded-proto') === 'https' ? 'wss' : 'ws';
   
   console.log('Config API called - Returning host:', host, 'Protocol:', protocol);
