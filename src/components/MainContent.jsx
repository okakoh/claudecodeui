--- conflicted
+++ resolved
@@ -271,7 +271,6 @@
       {/* Content Area */}
       <div className="flex-1 flex flex-col min-h-0 overflow-hidden">
         <div className={`h-full ${activeTab === 'chat' ? 'block' : 'hidden'}`}>
-<<<<<<< HEAD
           <ErrorBoundary showDetails={true}>
             <ChatInterface
               selectedProject={selectedProject}
@@ -289,28 +288,9 @@
               autoExpandTools={autoExpandTools}
               showRawParameters={showRawParameters}
               autoScrollToBottom={autoScrollToBottom}
+              sendByCtrlEnter={sendByCtrlEnter}
             />
           </ErrorBoundary>
-=======
-          <ChatInterface
-            selectedProject={selectedProject}
-            selectedSession={selectedSession}
-            ws={ws}
-            sendMessage={sendMessage}
-            messages={messages}
-            onFileOpen={handleFileOpen}
-            onInputFocusChange={onInputFocusChange}
-            onSessionActive={onSessionActive}
-            onSessionInactive={onSessionInactive}
-            onReplaceTemporarySession={onReplaceTemporarySession}
-            onNavigateToSession={onNavigateToSession}
-            onShowSettings={onShowSettings}
-            autoExpandTools={autoExpandTools}
-            showRawParameters={showRawParameters}
-            autoScrollToBottom={autoScrollToBottom}
-            sendByCtrlEnter={sendByCtrlEnter}
-          />
->>>>>>> 4fcf27bd
         </div>
         <div className={`h-full overflow-hidden ${activeTab === 'files' ? 'block' : 'hidden'}`}>
           <FileTree selectedProject={selectedProject} />
